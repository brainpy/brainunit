# Copyright 2024 BDP Ecosystem Limited. All Rights Reserved.
#
# Licensed under the Apache License, Version 2.0 (the "License");
# you may not use this file except in compliance with the License.
# You may obtain a copy of the License at
#
#     http://www.apache.org/licenses/LICENSE-2.0
#
# Unless required by applicable law or agreed to in writing, software
# distributed under the License is distributed on an "AS IS" BASIS,
# WITHOUT WARRANTIES OR CONDITIONS OF ANY KIND, either express or implied.
# See the License for the specific language governing permissions and
# limitations under the License.
# ==============================================================================
from functools import wraps
from typing import (Union)

import jax
import jax.numpy as jnp
from jax import Array

from .._base import (Quantity,
                     fail_for_dimension_mismatch,
                     )

__all__ = [
  # math funcs only accept unitless (unary)
  'exp', 'exp2', 'expm1', 'log', 'log10', 'log1p', 'log2',
  'arccos', 'arccosh', 'arcsin', 'arcsinh', 'arctan',
  'arctanh', 'cos', 'cosh', 'sin', 'sinc', 'sinh', 'tan',
  'tanh', 'deg2rad', 'rad2deg', 'degrees', 'radians', 'angle',
  'percentile', 'nanpercentile', 'quantile', 'nanquantile',

  # math funcs only accept unitless (binary)
  'hypot', 'arctan2', 'logaddexp', 'logaddexp2',
]


# math funcs only accept unitless (unary)
# ---------------------------------------

def wrap_math_funcs_only_accept_unitless_unary(func):
  @wraps(func)
<<<<<<< HEAD
  def decorator(*args, **kwargs):
    def f(x, *args, **kwargs):
      if isinstance(x, Quantity):
        fail_for_dimension_mismatch(
          x,
          error_message="%s expects a dimensionless argument but got {value}" % func.__name__,
          value=x,
        )
        return func(jnp.array(x.value), *args, **kwargs)
      else:
        return func(x, *args, **kwargs)
=======
  def f(x, *args, **kwargs):
    if isinstance(x, Quantity):
      fail_for_dimension_mismatch(
        x,
        error_message="%s expects a dimensionless argument but got {value}" % func.__name__,
        value=x,
      )
      return func(jnp.array(x.value), *args, **kwargs)
    else:
      return func(x, *args, **kwargs)

  f.__module__ = 'brainunit.math'
  return f


@wrap_math_funcs_only_accept_unitless_unary
def exp(x: Union[Quantity, jax.typing.ArrayLike]) -> Union[Array, Quantity]:
  return jnp.exp(x)


@wrap_math_funcs_only_accept_unitless_unary
def exp2(x: Union[Quantity, jax.typing.ArrayLike]) -> Union[Array, Quantity]:
  return jnp.exp2(x)


@wrap_math_funcs_only_accept_unitless_unary
def expm1(x: Union[Array, Quantity]) -> Array:
  return jnp.expm1(x)


@wrap_math_funcs_only_accept_unitless_unary
def log(x: Union[Array, Quantity]) -> Array:
  return jnp.log(x)


@wrap_math_funcs_only_accept_unitless_unary
def log10(x: Union[Array, Quantity]) -> Array:
  return jnp.log10(x)


@wrap_math_funcs_only_accept_unitless_unary
def log1p(x: Union[Array, Quantity]) -> Array:
  return jnp.log1p(x)


@wrap_math_funcs_only_accept_unitless_unary
def log2(x: Union[Array, Quantity]) -> Array:
  return jnp.log2(x)

>>>>>>> 4c1a377a

    f.__module__ = 'brainunit.math'
    return f

  return decorator


@wrap_math_funcs_only_accept_unitless_unary(jnp.exp)
def exp(x: Union[Quantity, bst.typing.ArrayLike]) -> Union[Array, Quantity]:
  '''
  Calculate the exponential of all elements in the input array.

  Args:
    x: array_like, Quantity

  Returns:
    jax.Array: an array
  '''
  ...


@wrap_math_funcs_only_accept_unitless_unary(jnp.exp2)
def exp2(x: Union[Quantity, bst.typing.ArrayLike]) -> Union[Array, Quantity]:
  '''
  Calculate 2 raised to the power of the input elements.

  Args:
    x: array_like, Quantity

  Returns:
    jax.Array: an array
  '''
  ...


@wrap_math_funcs_only_accept_unitless_unary(jnp.expm1)
def expm1(x: Union[Array, Quantity]) -> Array:
  '''
  Calculate the exponential of the input elements minus 1.

  Args:
    x: array_like, Quantity

  Returns:
    jax.Array: an array
  '''
  ...


@wrap_math_funcs_only_accept_unitless_unary(jnp.log)
def log(x: Union[Array, Quantity]) -> Array:
  '''
  Natural logarithm, element-wise.

  Args:
    x: array_like, Quantity

  Returns:
    jax.Array: an array
  '''
  ...


@wrap_math_funcs_only_accept_unitless_unary(jnp.log10)
def log10(x: Union[Array, Quantity]) -> Array:
  '''
  Base-10 logarithm of the input elements.

  Args:
    x: array_like, Quantity

  Returns:
    jax.Array: an array
  '''
  ...


@wrap_math_funcs_only_accept_unitless_unary(jnp.log1p)
def log1p(x: Union[Array, Quantity]) -> Array:
  '''
  Natural logarithm of 1 + the input elements.

  Args:
    x: array_like, Quantity

  Returns:
    jax.Array: an array
  '''
  ...


@wrap_math_funcs_only_accept_unitless_unary(jnp.log2)
def log2(x: Union[Array, Quantity]) -> Array:
  '''
  Base-2 logarithm of the input elements.

  Args:
    x: array_like, Quantity

  Returns:
    jax.Array: an array
  '''
  ...


@wrap_math_funcs_only_accept_unitless_unary(jnp.arccos)
def arccos(x: Union[Array, Quantity]) -> Array:
  '''
  Compute the arccosine of the input elements.

  Args:
    x: array_like, Quantity

  Returns:
    jax.Array: an array
  '''
  ...


@wrap_math_funcs_only_accept_unitless_unary(jnp.arccosh)
def arccosh(x: Union[Array, Quantity]) -> Array:
  '''
  Compute the hyperbolic arccosine of the input elements.

  Args:
    x: array_like, Quantity

  Returns:
    jax.Array: an array
  '''
  ...


@wrap_math_funcs_only_accept_unitless_unary(jnp.arcsin)
def arcsin(x: Union[Array, Quantity]) -> Array:
  '''
  Compute the arcsine of the input elements.

  Args:
    x: array_like, Quantity

  Returns:
    jax.Array: an array
  '''
  ...


@wrap_math_funcs_only_accept_unitless_unary(jnp.arcsinh)
def arcsinh(x: Union[Array, Quantity]) -> Array:
  '''
  Compute the hyperbolic arcsine of the input elements.

  Args:
    x: array_like, Quantity

  Returns:
    jax.Array: an array
  '''
  ...


@wrap_math_funcs_only_accept_unitless_unary(jnp.arctan)
def arctan(x: Union[Array, Quantity]) -> Array:
  '''
  Compute the arctangent of the input elements.

  Args:
    x: array_like, Quantity

  Returns:
    jax.Array: an array
  '''
  ...


@wrap_math_funcs_only_accept_unitless_unary(jnp.arctanh)
def arctanh(x: Union[Array, Quantity]) -> Array:
  '''
  Compute the hyperbolic arctangent of the input elements.

  Args:
    x: array_like, Quantity

  Returns:
    jax.Array: an array
  '''
  ...


@wrap_math_funcs_only_accept_unitless_unary(jnp.cos)
def cos(x: Union[Array, Quantity]) -> Array:
  '''
  Compute the cosine of the input elements.

  Args:
    x: array_like, Quantity

  Returns:
    jax.Array: an array
  '''
  ...


@wrap_math_funcs_only_accept_unitless_unary(jnp.cosh)
def cosh(x: Union[Array, Quantity]) -> Array:
  '''
  Compute the hyperbolic cosine of the input elements.

  Args:
    x: array_like, Quantity

  Returns:
    jax.Array: an array
  '''
  ...


@wrap_math_funcs_only_accept_unitless_unary(jnp.sin)
def sin(x: Union[Array, Quantity]) -> Array:
  '''
  Compute the sine of the input elements.

  Args:
    x: array_like, Quantity

  Returns:
    jax.Array: an array
  '''
  ...


@wrap_math_funcs_only_accept_unitless_unary(jnp.sinc)
def sinc(x: Union[Array, Quantity]) -> Array:
  '''
  Compute the sinc function of the input elements.

  Args:
    x: array_like, Quantity

  Returns:
    jax.Array: an array
  '''
  ...


@wrap_math_funcs_only_accept_unitless_unary(jnp.sinh)
def sinh(x: Union[Array, Quantity]) -> Array:
  '''
  Compute the hyperbolic sine of the input elements.

  Args:
    x: array_like, Quantity

  Returns:
    jax.Array: an array
  '''
  ...


@wrap_math_funcs_only_accept_unitless_unary(jnp.tan)
def tan(x: Union[Array, Quantity]) -> Array:
  '''
  Compute the tangent of the input elements.

  Args:
    x: array_like, Quantity

  Returns:
    jax.Array: an array
  '''
  ...


@wrap_math_funcs_only_accept_unitless_unary(jnp.tanh)
def tanh(x: Union[Array, Quantity]) -> Array:
  '''
  Compute the hyperbolic tangent of the input elements.

  Args:
    x: array_like, Quantity

  Returns:
    jax.Array: an array
  '''
  ...


@wrap_math_funcs_only_accept_unitless_unary(jnp.deg2rad)
def deg2rad(x: Union[Array, Quantity]) -> Array:
  '''
  Convert angles from degrees to radians.

  Args:
    x: array_like, Quantity

  Returns:
    jax.Array: an array
  '''
  ...


@wrap_math_funcs_only_accept_unitless_unary(jnp.rad2deg)
def rad2deg(x: Union[Array, Quantity]) -> Array:
  '''
  Convert angles from radians to degrees.

  Args:
    x: array_like, Quantity

  Returns:
    jax.Array: an array
  '''
  ...


@wrap_math_funcs_only_accept_unitless_unary(jnp.degrees)
def degrees(x: Union[Array, Quantity]) -> Array:
  '''
  Convert angles from radians to degrees.

  Args:
    x: array_like, Quantity

  Returns:
    jax.Array: an array
  '''
  ...


@wrap_math_funcs_only_accept_unitless_unary(jnp.radians)
def radians(x: Union[Array, Quantity]) -> Array:
  '''
  Convert angles from degrees to radians.

  Args:
    x: array_like, Quantity

  Returns:
    jax.Array: an array
  '''
  ...


@wrap_math_funcs_only_accept_unitless_unary(jnp.angle)
def angle(x: Union[Array, Quantity]) -> Array:
  '''
  Return the angle of the complex argument.

  Args:
    x: array_like, Quantity

  Returns:
    jax.Array: an array
  '''
  ...


# math funcs only accept unitless (binary)
# ----------------------------------------

def wrap_math_funcs_only_accept_unitless_binary(func):
  @wraps(func)
  def decorator(*args, **kwargs):
    def f(x, y, *args, **kwargs):
      if isinstance(x, Quantity):
        x_value = x.value
      if isinstance(y, Quantity):
        y_value = y.value
      if isinstance(x, Quantity) or isinstance(y, Quantity):
        fail_for_dimension_mismatch(
          x,
          error_message="%s expects a dimensionless argument but got {value}" % func.__name__,
          value=x,
        )
        fail_for_dimension_mismatch(
          y,
          error_message="%s expects a dimensionless argument but got {value}" % func.__name__,
          value=y,
        )
        return func(jnp.array(x_value), jnp.array(y_value), *args, **kwargs)
      else:
        return func(x, y, *args, **kwargs)

    f.__module__ = 'brainunit.math'
    return f

  return decorator


@wrap_math_funcs_only_accept_unitless_binary(jnp.hypot)
def hypot(x: Union[Array, Quantity], y: Union[Array, Quantity]) -> Array:
  '''
  Given the “legs” of a right triangle, return its hypotenuse.

  Args:
    x: array_like, Quantity
    y: array_like, Quantity

  Returns:
    jax.Array: an array
  '''
  ...


@wrap_math_funcs_only_accept_unitless_binary(jnp.arctan2)
def arctan2(x: Union[Array, Quantity], y: Union[Array, Quantity]) -> Array:
  '''
  Element-wise arc tangent of `x1/x2` choosing the quadrant correctly.

  Args:
    x1: array_like, Quantity
    x2: array_like, Quantity

  Returns:
    jax.Array: an array
  '''
  ...


@wrap_math_funcs_only_accept_unitless_binary(jnp.logaddexp)
def logaddexp(x: Union[Array, Quantity], y: Union[Array, Quantity]) -> Array:
  '''
  Logarithm of the sum of exponentiations of the inputs.

  Args:
    x1: array_like, Quantity
    x2: array_like, Quantity

  Returns:
    jax.Array: an array
  '''
  ...


@wrap_math_funcs_only_accept_unitless_binary(jnp.logaddexp2)
def logaddexp2(x: Union[Array, Quantity], y: Union[Array, Quantity]) -> Array:
  '''
  Logarithm of the sum of exponentiations of the inputs in base-2.

  Args:
    x1: array_like, Quantity
    x2: array_like, Quantity

  Returns:
    jax.Array: an array
  '''
  ...


@wrap_math_funcs_only_accept_unitless_binary(jnp.percentile)
def percentile(a: Union[Array, Quantity], q: Union[Array, Quantity], *args, **kwargs) -> Array:
  '''
  Compute the nth percentile of the input array along the specified axis.

  Args:
    x: array_like, Quantity

  Returns:
    jax.Array: an array
  '''
  ...


@wrap_math_funcs_only_accept_unitless_binary(jnp.nanpercentile)
def nanpercentile(a: Union[Array, Quantity], q: Union[Array, Quantity], *args, **kwargs) -> Array:
  '''
  Compute the nth percentile of the input array along the specified axis, ignoring NaNs.

  Args:
    x: array_like, Quantity

  Returns:
    jax.Array: an array
  '''
  ...


@wrap_math_funcs_only_accept_unitless_binary(jnp.quantile)
def quantile(a: Union[Array, Quantity], q: Union[Array, Quantity], *args, **kwargs) -> Array:
  '''
  Compute the qth quantile of the input array along the specified axis.

  Args:
    x: array_like, Quantity

  Returns:
    jax.Array: an array
  '''
  ...


@wrap_math_funcs_only_accept_unitless_binary(jnp.nanquantile)
def nanquantile(a: Union[Array, Quantity], q: Union[Array, Quantity], *args, **kwargs) -> Array:
  '''
  Compute the qth quantile of the input array along the specified axis, ignoring NaNs.

  Args:
    x: array_like, Quantity

  Returns:
    jax.Array: an array
  '''
  ...<|MERGE_RESOLUTION|>--- conflicted
+++ resolved
@@ -41,7 +41,6 @@
 
 def wrap_math_funcs_only_accept_unitless_unary(func):
   @wraps(func)
-<<<<<<< HEAD
   def decorator(*args, **kwargs):
     def f(x, *args, **kwargs):
       if isinstance(x, Quantity):
@@ -53,57 +52,6 @@
         return func(jnp.array(x.value), *args, **kwargs)
       else:
         return func(x, *args, **kwargs)
-=======
-  def f(x, *args, **kwargs):
-    if isinstance(x, Quantity):
-      fail_for_dimension_mismatch(
-        x,
-        error_message="%s expects a dimensionless argument but got {value}" % func.__name__,
-        value=x,
-      )
-      return func(jnp.array(x.value), *args, **kwargs)
-    else:
-      return func(x, *args, **kwargs)
-
-  f.__module__ = 'brainunit.math'
-  return f
-
-
-@wrap_math_funcs_only_accept_unitless_unary
-def exp(x: Union[Quantity, jax.typing.ArrayLike]) -> Union[Array, Quantity]:
-  return jnp.exp(x)
-
-
-@wrap_math_funcs_only_accept_unitless_unary
-def exp2(x: Union[Quantity, jax.typing.ArrayLike]) -> Union[Array, Quantity]:
-  return jnp.exp2(x)
-
-
-@wrap_math_funcs_only_accept_unitless_unary
-def expm1(x: Union[Array, Quantity]) -> Array:
-  return jnp.expm1(x)
-
-
-@wrap_math_funcs_only_accept_unitless_unary
-def log(x: Union[Array, Quantity]) -> Array:
-  return jnp.log(x)
-
-
-@wrap_math_funcs_only_accept_unitless_unary
-def log10(x: Union[Array, Quantity]) -> Array:
-  return jnp.log10(x)
-
-
-@wrap_math_funcs_only_accept_unitless_unary
-def log1p(x: Union[Array, Quantity]) -> Array:
-  return jnp.log1p(x)
-
-
-@wrap_math_funcs_only_accept_unitless_unary
-def log2(x: Union[Array, Quantity]) -> Array:
-  return jnp.log2(x)
-
->>>>>>> 4c1a377a
 
     f.__module__ = 'brainunit.math'
     return f
