--- conflicted
+++ resolved
@@ -64,58 +64,11 @@
   return decorator
 
 
-<<<<<<< HEAD
 @wrap_math_funcs_change_unit_unary(jnp.reciprocal, lambda x: x ** -1)
 def reciprocal(
     x: Union[Quantity, bst.typing.ArrayLike]
 ) -> Union[Quantity, jax.Array]:
   '''
-=======
-@wrap_math_funcs_change_unit_unary(lambda x: x ** -1)
-def reciprocal(x: Union[Quantity, jax.typing.ArrayLike]) -> Union[Quantity, jax.Array]:
-  return jnp.reciprocal(x)
-
-
-@wrap_math_funcs_change_unit_unary(lambda x: x ** 2)
-def var(x: Union[Quantity, jax.typing.ArrayLike],
-        axis: Optional[Union[int, Sequence[int]]] = None,
-        ddof: int = 0,
-        keepdims: bool = False) -> Union[Quantity, jax.Array]:
-  return jnp.var(x, axis=axis, ddof=ddof, keepdims=keepdims)
-
-
-@wrap_math_funcs_change_unit_unary(lambda x: x ** 2)
-def nanvar(x: Union[Quantity, jax.typing.ArrayLike],
-           axis: Optional[Union[int, Sequence[int]]] = None,
-           ddof: int = 0,
-           keepdims: bool = False) -> Union[Quantity, jax.Array]:
-  return jnp.nanvar(x, axis=axis, ddof=ddof, keepdims=keepdims)
-
-
-@wrap_math_funcs_change_unit_unary(lambda x: x * 2 ** -1)
-def frexp(x: Union[Quantity, jax.typing.ArrayLike]) -> Union[Quantity, jax.Array]:
-  return jnp.frexp(x)
-
-
-@wrap_math_funcs_change_unit_unary(lambda x: x ** 0.5)
-def sqrt(x: Union[Quantity, jax.typing.ArrayLike]) -> Union[Quantity, jax.Array]:
-  return jnp.sqrt(x)
-
-
-@wrap_math_funcs_change_unit_unary(lambda x: x ** (1 / 3))
-def cbrt(x: Union[Quantity, jax.typing.ArrayLike]) -> Union[Quantity, jax.Array]:
-  return jnp.cbrt(x)
-
-
-@wrap_math_funcs_change_unit_unary(lambda x: x ** 2)
-def square(x: Union[Quantity, jax.typing.ArrayLike]) -> Union[Quantity, jax.Array]:
-  return jnp.square(x)
-
-
-# docs for the functions above
-
-reciprocal.__doc__ = '''
->>>>>>> 4c1a377a
   Return the reciprocal of the argument.
 
   Args:
@@ -370,47 +323,8 @@
 
     f.__module__ = 'brainunit.math'
     return f
-<<<<<<< HEAD
 
   return decorator
-=======
-  return decorator
-
-
-@wrap_math_funcs_change_unit_binary(lambda x, y: x * y)
-def multiply(x: Union[Quantity, jax.typing.ArrayLike], y: Union[Quantity, jax.typing.ArrayLike]):
-  return jnp.multiply(x, y)
-
-
-@wrap_math_funcs_change_unit_binary(lambda x, y: x / y)
-def divide(x: Union[Quantity, jax.typing.ArrayLike], y: Union[Quantity, jax.typing.ArrayLike]):
-  return jnp.divide(x, y)
-
-
-@wrap_math_funcs_change_unit_binary(lambda x, y: x * y)
-def cross(x: Union[Quantity, jax.typing.ArrayLike], y: Union[Quantity, jax.typing.ArrayLike]):
-  return jnp.cross(x, y)
-
-
-@wrap_math_funcs_change_unit_binary(lambda x, y: x * 2 ** y)
-def ldexp(x: Union[Quantity, jax.typing.ArrayLike], y: Union[Quantity, jax.typing.ArrayLike]):
-  return jnp.ldexp(x, y)
-
-
-@wrap_math_funcs_change_unit_binary(lambda x, y: x / y)
-def true_divide(x: Union[Quantity, jax.typing.ArrayLike], y: Union[Quantity, jax.typing.ArrayLike]):
-  return jnp.true_divide(x, y)
-
-
-@wrap_math_funcs_change_unit_binary(lambda x, y: x / y)
-def divmod(x: Union[Quantity, jax.typing.ArrayLike], y: Union[Quantity, jax.typing.ArrayLike]):
-  return jnp.divmod(x, y)
-
-
-@wrap_math_funcs_change_unit_binary(lambda x, y: x * y)
-def convolve(x: Union[Quantity, jax.typing.ArrayLike], y: Union[Quantity, jax.typing.ArrayLike]):
-  return jnp.convolve(x, y)
->>>>>>> 4c1a377a
 
 
 @wrap_math_funcs_change_unit_binary(jnp.multiply, lambda x, y: x * y)
