--- conflicted
+++ resolved
@@ -60,185 +60,10 @@
 
   return decorator
 
-<<<<<<< HEAD
 
 @wrap_math_funcs_keep_unit_unary(jnp.real)
 def real(x: Union[Quantity, bst.typing.ArrayLike]) -> Union[Quantity, jax.Array]:
   '''
-=======
-@wrap_math_funcs_keep_unit_unary
-def real(x: Union[Quantity, jax.typing.ArrayLike]) -> Union[Quantity, jax.Array]:
-  return jnp.real(x)
-
-
-@wrap_math_funcs_keep_unit_unary
-def imag(x: Union[Quantity, jax.typing.ArrayLike]) -> Union[Quantity, jax.Array]:
-  return jnp.imag(x)
-
-
-@wrap_math_funcs_keep_unit_unary
-def conj(x: Union[Quantity, jax.typing.ArrayLike]) -> Union[Quantity, jax.Array]:
-  return jnp.conj(x)
-
-
-@wrap_math_funcs_keep_unit_unary
-def conjugate(x: Union[Quantity, jax.typing.ArrayLike]) -> Union[Quantity, jax.Array]:
-  return jnp.conjugate(x)
-
-
-@wrap_math_funcs_keep_unit_unary
-def negative(x: Union[Quantity, jax.typing.ArrayLike]) -> Union[Quantity, jax.Array]:
-  return jnp.negative(x)
-
-
-@wrap_math_funcs_keep_unit_unary
-def positive(x: Union[Quantity, jax.typing.ArrayLike]) -> Union[Quantity, jax.Array]:
-  return jnp.positive(x)
-
-
-@wrap_math_funcs_keep_unit_unary
-def abs(x: Union[Quantity, jax.typing.ArrayLike]) -> Union[Quantity, jax.Array]:
-  return jnp.abs(x)
-
-
-@wrap_math_funcs_keep_unit_unary
-def round_(x: Union[Quantity, jax.typing.ArrayLike]) -> Union[Quantity, jax.Array]:
-  return jnp.round(x)
-
-
-@wrap_math_funcs_keep_unit_unary
-def around(x: Union[Quantity, jax.typing.ArrayLike]) -> Union[Quantity, jax.Array]:
-  return jnp.around(x)
-
-
-@wrap_math_funcs_keep_unit_unary
-def round(x: Union[Quantity, jax.typing.ArrayLike]) -> Union[Quantity, jax.Array]:
-  return jnp.round(x)
-
-
-@wrap_math_funcs_keep_unit_unary
-def rint(x: Union[Quantity, jax.typing.ArrayLike]) -> Union[Quantity, jax.Array]:
-  return jnp.rint(x)
-
-
-@wrap_math_funcs_keep_unit_unary
-def floor(x: Union[Quantity, jax.typing.ArrayLike]) -> Union[Quantity, jax.Array]:
-  return jnp.floor(x)
-
-
-@wrap_math_funcs_keep_unit_unary
-def ceil(x: Union[Quantity, jax.typing.ArrayLike]) -> Union[Quantity, jax.Array]:
-  return jnp.ceil(x)
-
-
-@wrap_math_funcs_keep_unit_unary
-def trunc(x: Union[Quantity, jax.typing.ArrayLike]) -> Union[Quantity, jax.Array]:
-  return jnp.trunc(x)
-
-
-@wrap_math_funcs_keep_unit_unary
-def fix(x: Union[Quantity, jax.typing.ArrayLike]) -> Union[Quantity, jax.Array]:
-  return jnp.fix(x)
-
-
-@wrap_math_funcs_keep_unit_unary
-def sum(x: Union[Quantity, jax.typing.ArrayLike]) -> Union[Quantity, jax.Array]:
-  return jnp.sum(x)
-
-
-@wrap_math_funcs_keep_unit_unary
-def nancumsum(x: Union[Quantity, jax.typing.ArrayLike]) -> Union[Quantity, jax.Array]:
-  return jnp.nancumsum(x)
-
-
-@wrap_math_funcs_keep_unit_unary
-def nansum(x: Union[Quantity, jax.typing.ArrayLike]) -> Union[Quantity, jax.Array]:
-  return jnp.nansum(x)
-
-
-@wrap_math_funcs_keep_unit_unary
-def cumsum(x: Union[Quantity, jax.typing.ArrayLike]) -> Union[Quantity, jax.Array]:
-  return jnp.cumsum(x)
-
-
-@wrap_math_funcs_keep_unit_unary
-def ediff1d(x: Union[Quantity, jax.typing.ArrayLike]) -> Union[Quantity, jax.Array]:
-  return jnp.ediff1d(x)
-
-
-@wrap_math_funcs_keep_unit_unary
-def absolute(x: Union[Quantity, jax.typing.ArrayLike]) -> Union[Quantity, jax.Array]:
-  return jnp.absolute(x)
-
-
-@wrap_math_funcs_keep_unit_unary
-def fabs(x: Union[Quantity, jax.typing.ArrayLike]) -> Union[Quantity, jax.Array]:
-  return jnp.fabs(x)
-
-
-@wrap_math_funcs_keep_unit_unary
-def median(x: Union[Quantity, jax.typing.ArrayLike]) -> Union[Quantity, jax.Array]:
-  return jnp.median(x)
-
-
-@wrap_math_funcs_keep_unit_unary
-def nanmin(x: Union[Quantity, jax.typing.ArrayLike]) -> Union[Quantity, jax.Array]:
-  return jnp.nanmin(x)
-
-
-@wrap_math_funcs_keep_unit_unary
-def nanmax(x: Union[Quantity, jax.typing.ArrayLike]) -> Union[Quantity, jax.Array]:
-  return jnp.nanmax(x)
-
-
-@wrap_math_funcs_keep_unit_unary
-def ptp(x: Union[Quantity, jax.typing.ArrayLike]) -> Union[Quantity, jax.Array]:
-  return jnp.ptp(x)
-
-
-@wrap_math_funcs_keep_unit_unary
-def average(x: Union[Quantity, jax.typing.ArrayLike]) -> Union[Quantity, jax.Array]:
-  return jnp.average(x)
-
-
-@wrap_math_funcs_keep_unit_unary
-def mean(x: Union[Quantity, jax.typing.ArrayLike]) -> Union[Quantity, jax.Array]:
-  return jnp.mean(x)
-
-
-@wrap_math_funcs_keep_unit_unary
-def std(x: Union[Quantity, jax.typing.ArrayLike]) -> Union[Quantity, jax.Array]:
-  return jnp.std(x)
-
-
-@wrap_math_funcs_keep_unit_unary
-def nanmedian(x: Union[Quantity, jax.typing.ArrayLike]) -> Union[Quantity, jax.Array]:
-  return jnp.nanmedian(x)
-
-
-@wrap_math_funcs_keep_unit_unary
-def nanmean(x: Union[Quantity, jax.typing.ArrayLike]) -> Union[Quantity, jax.Array]:
-  return jnp.nanmean(x)
-
-
-@wrap_math_funcs_keep_unit_unary
-def nanstd(x: Union[Quantity, jax.typing.ArrayLike]) -> Union[Quantity, jax.Array]:
-  return jnp.nanstd(x)
-
-
-@wrap_math_funcs_keep_unit_unary
-def diff(x: Union[Quantity, jax.typing.ArrayLike]) -> Union[Quantity, jax.Array]:
-  return jnp.diff(x)
-
-
-@wrap_math_funcs_keep_unit_unary
-def modf(x: Union[Quantity, jax.typing.ArrayLike]) -> Union[Quantity, jax.Array]:
-  return jnp.modf(x)
-
-
-# docs for the functions above
-real.__doc__ = '''
->>>>>>> 4c1a377a
   Return the real part of the complex argument.
 
   Args:
@@ -729,7 +554,15 @@
     f.__module__ = 'brainunit.math'
     return f
 
-  return decorator
+
+@wrap_math_funcs_keep_unit_binary(jnp.fmod)
+def fmod(x1: Union[Quantity, jax.Array], x2: Union[Quantity, jax.Array]) -> Union[Quantity, jax.Array]:
+  return jnp.fmod(x1, x2)
+
+
+@wrap_math_funcs_keep_unit_binary
+def mod(x1: Union[Quantity, jax.Array], x2: Union[Quantity, jax.Array]) -> Union[Quantity, jax.Array]:
+  return jnp.mod(x1, x2)
 
 
 @wrap_math_funcs_keep_unit_binary(jnp.fmod)
