# Copyright 2024 BDP Ecosystem Limited. All Rights Reserved.
#
# Licensed under the Apache License, Version 2.0 (the "License");
# you may not use this file except in compliance with the License.
# You may obtain a copy of the License at
#
#     http://www.apache.org/licenses/LICENSE-2.0
#
# Unless required by applicable law or agreed to in writing, software
# distributed under the License is distributed on an "AS IS" BASIS,
# WITHOUT WARRANTIES OR CONDITIONS OF ANY KIND, either express or implied.
# See the License for the specific language governing permissions and
# limitations under the License.
# ==============================================================================


import functools
from typing import Callable, Union

import jax
from jax.tree_util import tree_map

from .._base import Quantity


def _as_jax_array_(obj):
  return obj.value if isinstance(obj, Quantity) else obj


def _is_leaf(a):
  return isinstance(a, Quantity)


def _compatible_with_quantity(
    return_quantity: bool = True,
):
<<<<<<< HEAD
  def decorator(fun: Callable) -> Callable:
    @functools.wraps(fun)
    def new_fun(*args, **kwargs) -> Union[list[Quantity], Quantity, jax.Array]:
      unit = None
      if isinstance(args[0], Quantity):
        unit = args[0].unit
      elif isinstance(args[0], tuple):
        if len(args[0]) == 1:
          unit = args[0][0].unit if isinstance(args[0][0], Quantity) else None
        elif len(args[0]) == 2:
          # check all args[0] have the same unit
          if all(isinstance(a, Quantity) for a in args[0]):
            if all(a.unit == args[0][0].unit for a in args[0]):
              unit = args[0][0].unit
            else:
              raise ValueError(f'Units do not match for {fun.__name__} operation.')
          elif all(not isinstance(a, Quantity) for a in args[0]):
            unit = None
=======
  func_to_wrap = fun.__np_wrapped__ if hasattr(fun, '__np_wrapped__') else fun

  @functools.wraps(func_to_wrap)
  def new_fun(*args, **kwargs):
    unit = None
    if isinstance(args[0], Quantity):
      unit = args[0].dim
    elif isinstance(args[0], tuple):
      if len(args[0]) == 1:
        unit = args[0][0].dim if isinstance(args[0][0], Quantity) else None
      elif len(args[0]) == 2:
        # check all args[0] have the same unit
        if all(isinstance(a, Quantity) for a in args[0]):
          if all(a.dim == args[0][0].dim for a in args[0]):
            unit = args[0][0].dim
>>>>>>> 81cd1af0
          else:
            raise ValueError(f'Units do not match for {fun.__name__} operation.')
      args = tree_map(_as_jax_array_, args, is_leaf=_is_leaf)
      out = None
      if len(kwargs):
        # compatible with PyTorch syntax
        if 'dim' in kwargs:
          kwargs['axis'] = kwargs.pop('dim')
        if 'keepdim' in kwargs:
          kwargs['keepdims'] = kwargs.pop('keepdim')
        # compatible with TensorFlow syntax
        if 'keep_dims' in kwargs:
          kwargs['keepdims'] = kwargs.pop('keep_dims')
        # compatible with NumPy/PyTorch syntax
        if 'out' in kwargs:
          out = kwargs.pop('out')
          if not isinstance(out, Quantity):
            raise TypeError(f'"out" must be an instance of brainpy Array. While we got {type(out)}')
        # format
        kwargs = tree_map(_as_jax_array_, kwargs, is_leaf=_is_leaf)

      if not return_quantity:
        unit = None

<<<<<<< HEAD
      r = fun(*args, **kwargs)
      if unit is not None:
        if isinstance(r, (list, tuple)):
          return [Quantity(rr, unit=unit) for rr in r]
=======
    r = fun(*args, **kwargs)
    if unit is not None:
      if isinstance(r, (list, tuple)):
        return [Quantity(rr, dim=unit) for rr in r]
      else:
        if out is None:
          return Quantity(r, dim=unit)
>>>>>>> 81cd1af0
        else:
          if out is None:
            return Quantity(r, unit=unit)
          else:
            out.value = r
      if out is None:
        return r
      else:
        out.value = r

    return new_fun

  return decorator<|MERGE_RESOLUTION|>--- conflicted
+++ resolved
@@ -34,42 +34,24 @@
 def _compatible_with_quantity(
     return_quantity: bool = True,
 ):
-<<<<<<< HEAD
   def decorator(fun: Callable) -> Callable:
     @functools.wraps(fun)
     def new_fun(*args, **kwargs) -> Union[list[Quantity], Quantity, jax.Array]:
       unit = None
       if isinstance(args[0], Quantity):
-        unit = args[0].unit
+        unit = args[0].dim
       elif isinstance(args[0], tuple):
         if len(args[0]) == 1:
-          unit = args[0][0].unit if isinstance(args[0][0], Quantity) else None
+          unit = args[0][0].dim if isinstance(args[0][0], Quantity) else None
         elif len(args[0]) == 2:
           # check all args[0] have the same unit
           if all(isinstance(a, Quantity) for a in args[0]):
-            if all(a.unit == args[0][0].unit for a in args[0]):
-              unit = args[0][0].unit
+            if all(a.dim == args[0][0].dim for a in args[0]):
+              unit = args[0][0].dim
             else:
               raise ValueError(f'Units do not match for {fun.__name__} operation.')
           elif all(not isinstance(a, Quantity) for a in args[0]):
             unit = None
-=======
-  func_to_wrap = fun.__np_wrapped__ if hasattr(fun, '__np_wrapped__') else fun
-
-  @functools.wraps(func_to_wrap)
-  def new_fun(*args, **kwargs):
-    unit = None
-    if isinstance(args[0], Quantity):
-      unit = args[0].dim
-    elif isinstance(args[0], tuple):
-      if len(args[0]) == 1:
-        unit = args[0][0].dim if isinstance(args[0][0], Quantity) else None
-      elif len(args[0]) == 2:
-        # check all args[0] have the same unit
-        if all(isinstance(a, Quantity) for a in args[0]):
-          if all(a.dim == args[0][0].dim for a in args[0]):
-            unit = args[0][0].dim
->>>>>>> 81cd1af0
           else:
             raise ValueError(f'Units do not match for {fun.__name__} operation.')
       args = tree_map(_as_jax_array_, args, is_leaf=_is_leaf)
@@ -94,23 +76,13 @@
       if not return_quantity:
         unit = None
 
-<<<<<<< HEAD
       r = fun(*args, **kwargs)
       if unit is not None:
         if isinstance(r, (list, tuple)):
-          return [Quantity(rr, unit=unit) for rr in r]
-=======
-    r = fun(*args, **kwargs)
-    if unit is not None:
-      if isinstance(r, (list, tuple)):
-        return [Quantity(rr, dim=unit) for rr in r]
-      else:
-        if out is None:
-          return Quantity(r, dim=unit)
->>>>>>> 81cd1af0
+          return [Quantity(rr, dim=unit) for rr in r]
         else:
           if out is None:
-            return Quantity(r, unit=unit)
+            return Quantity(r, dim=unit)
           else:
             out.value = r
       if out is None:
