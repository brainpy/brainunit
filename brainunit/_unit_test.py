# Copyright 2024 BDP Ecosystem Limited. All Rights Reserved.
#
# Licensed under the Apache License, Version 2.0 (the "License");
# you may not use this file except in compliance with the License.
# You may obtain a copy of the License at
#
#     http://www.apache.org/licenses/LICENSE-2.0
#
# Unless required by applicable law or agreed to in writing, software
# distributed under the License is distributed on an "AS IS" BASIS,
# WITHOUT WARRANTIES OR CONDITIONS OF ANY KIND, either express or implied.
# See the License for the specific language governing permissions and
# limitations under the License.
# ==============================================================================

import itertools
import warnings

import jax.numpy as jnp
import numpy as np
import pytest
from numpy.testing import assert_equal

import brainstate as bst

array = np.array
bst.environ.set(precision=64)

from brainunit._unit_common import *
from brainunit._base import (
  DIMENSIONLESS,
  DimensionMismatchError,
  Quantity,
  Unit,
  check_units,
  fail_for_dimension_mismatch,
  get_or_create_dimension,
  get_unit,
  get_basic_unit,
  have_same_unit,
  in_unit,
  is_scalar_type,
)
# from braincore.math import ufuncs_integers
from brainunit._unit_shortcuts import Hz, cm, kHz, ms, mV, nS


def assert_allclose(actual, desired, rtol=4.5e8, atol=0, **kwds):
  """
  Thin wrapper around numpy's `~numpy.testing.utils.assert_allclose` function. The tolerance depends on the floating
  point precision as defined by the `core.default_float_dtype` preference.

  Parameters
  ----------
  actual : `numpy.ndarray`
      The results to check.
  desired : `numpy.ndarray`
      The expected results.
  rtol : float, optional
      The relative tolerance which will be multiplied with the machine epsilon of the type set as
      `core.default_float_type`.
  atol : float, optional
      The absolute tolerance
  """
  assert have_same_unit(actual, desired)
  eps = jnp.finfo(np.float32).eps
  rtol = eps * rtol
  jnp.allclose(
    jnp.asarray(actual), jnp.asarray(desired), rtol=rtol, atol=atol, **kwds
  )


def assert_quantity(q, values, unit):
  values = jnp.asarray(values)
  if isinstance(q, Quantity):
    assert have_same_unit(q.unit, unit), f"Dimension mismatch: ({get_unit(q)}) ({get_unit(unit)})"
    if not jnp.allclose(q.value, values):
      raise AssertionError(f"Values do not match: {q.value} != {values}")
  elif isinstance(q, jnp.ndarray):
    if jnp.allclose(q, values):
      return True
    else:
      raise AssertionError(f"Values do not match: {q} != {values}")
  else:
    assert jnp.allclose(q, values), f"Values do not match: {q} != {values}"

  # try:
  #   if jnp.allclose(q, values):
  #     return True
  # except:
  #   pass
  # assert isinstance(q, Quantity) or (
  #     have_same_unit(unit, 1)
  #     and (values.shape == () or isinstance(q, jnp.ndarray))
  # ), q
  # assert_allclose(jnp.asarray(q), values)
  # assert have_same_unit(q.unit, unit), f"Dimension mismatch: ({get_unit(q)}) ({get_unit(unit)})"


def test_construction():
  """Test the construction of Array objects"""
  q = 500 * ms
  assert_quantity(q, 0.5, second)
  q = np.float64(500) * ms
  assert_quantity(q, 0.5, second)
  q = np.array(500) * ms
  assert_quantity(q, 0.5, second)
  q = np.array([500, 1000]) * ms
  assert_quantity(q, np.array([0.5, 1]), second)
  q = Quantity(500)
  assert_quantity(q, 500, 1)
  q = Quantity(500, dim=second.dim)
  assert_quantity(q, 500, second)
  q = Quantity([0.5, 1], dim=second.dim)
  assert_quantity(q, np.array([0.5, 1]), second)
  q = Quantity(np.array([0.5, 1]), dim=second.dim)
  assert_quantity(q, np.array([0.5, 1]), second)
  q = Quantity([500 * ms, 1 * second])
  assert_quantity(q, np.array([0.5, 1]), second)
  q = Quantity.with_units(np.array([0.5, 1]), second=1)
  assert_quantity(q, np.array([0.5, 1]), second)
  q = [0.5, 1] * second
  assert_quantity(q, np.array([0.5, 1]), second)

  # dimensionless quantities
  q = Quantity([1, 2, 3])
  assert_quantity(q, np.array([1, 2, 3]), Unit(1))
  q = Quantity(np.array([1, 2, 3]))
  assert_quantity(q, np.array([1, 2, 3]), Unit(1))
  q = Quantity([])
  assert_quantity(q, np.array([]), Unit(1))

  # Illegal constructor calls
  with pytest.raises(TypeError):
    Quantity([500 * ms, 1])
  with pytest.raises(TypeError):
    Quantity(["some", "nonsense"])
  with pytest.raises(TypeError):
    Quantity([500 * ms, 1 * volt])


def test_get_dimensions():
  """
  Test various ways of getting/comparing the dimensions of a Array.
  """
  q = 500 * ms
  assert get_unit(q) is get_or_create_dimension(q.unit._dims)
  assert get_unit(q) is q.unit
  assert q.has_same_unit(3 * second)
  dims = q.unit
  assert_equal(dims.get_dimension("time"), 1.0)
  assert_equal(dims.get_dimension("length"), 0)

  assert get_unit(5) is DIMENSIONLESS
  assert get_unit(5.0) is DIMENSIONLESS
  assert get_unit(np.array(5, dtype=np.int32)) is DIMENSIONLESS
  assert get_unit(np.array(5.0)) is DIMENSIONLESS
  assert get_unit(np.float32(5.0)) is DIMENSIONLESS
  assert get_unit(np.float64(5.0)) is DIMENSIONLESS
  assert is_scalar_type(5)
  assert is_scalar_type(5.0)
  assert is_scalar_type(np.array(5, dtype=np.int32))
  assert is_scalar_type(np.array(5.0))
  assert is_scalar_type(np.float32(5.0))
  assert is_scalar_type(np.float64(5.0))
  with pytest.raises(TypeError):
    get_unit("a string")
  # wrong number of indices
  with pytest.raises(TypeError):
    get_or_create_dimension([1, 2, 3, 4, 5, 6])
  # not a sequence
  with pytest.raises(TypeError):
    get_or_create_dimension(42)


def test_display():
  """
  Test displaying a Array in different units
  """

  assert_equal(in_unit(3. * volt, mvolt), "3000. mV")
  assert_equal(in_unit(10. * mV, ohm * amp), "0.01 ohm * A")
  with pytest.raises(DimensionMismatchError):
    in_unit(10 * nS, ohm)
    # with bst.environ.context(precision=32):
    #   assert_equal(in_unit(3. * volt, mvolt), "3000. mV")
    #   assert_equal(in_unit(10. * mV, ohm * amp), "0.01 ohm * A")
    #   with pytest.raises(DimensionMismatchError):
    #     in_unit(10 * nS, ohm)

    # A bit artificial...
    assert_equal(in_unit(10.0, Unit(10.0, scale=1)), "1.0")


def test_unary_operations():
<<<<<<< HEAD
  q = 5 * second
  assert_quantity(-q, -5, second)
  assert_quantity(+q, 5, second)
  assert_quantity(abs(-5 * second), 5, second)
  assert_quantity(~Quantity(0b101, unit=DIMENSIONLESS), -0b110, DIMENSIONLESS)


def test_operations():
  q1 = 5 * second
  q2 = 10 * second
  assert_quantity(q1 + q2, 15, second)
  assert_quantity(q1 - q2, -5, second)
  assert_quantity(q1 * q2, 50, second * second)
=======
  q = Quantity(5, dim=mV)
  assert_quantity(-q, -5, mV)
  assert_quantity(+q, 5, mV)
  assert_quantity(abs(Quantity(-5, dim=mV)), 5, mV)
  assert_quantity(~Quantity(0b101, dim=DIMENSIONLESS), -0b110, DIMENSIONLESS)


def test_operations():
  q1 = Quantity(5, dim=mV)
  q2 = Quantity(10, dim=mV)
  assert_quantity(q1 + q2, 15, mV)
  assert_quantity(q1 - q2, -5, mV)
  assert_quantity(q1 * q2, 50, mV * mV)
>>>>>>> 81cd1af0
  assert_quantity(q2 / q1, 2, DIMENSIONLESS)
  assert_quantity(q2 // q1, 2, DIMENSIONLESS)
  assert_quantity(q2 % q1, 0, second)
  assert_quantity(divmod(q2, q1)[0], 2, DIMENSIONLESS)
  assert_quantity(divmod(q2, q1)[1], 0, second)
  assert_quantity(q1 ** 2, 25, second ** 2)
  assert_quantity(round(q1, 0), 5, second)

  # matmul
<<<<<<< HEAD
  q1 = Quantity([1, 2], unit=second)
  q2 = Quantity([3, 4], unit=second)
  assert_quantity(q1 @ q2, 11, second ** 2)

  # shift
  q1 = Quantity(0b1100, dtype=jnp.int32, unit=DIMENSIONLESS)
  assert_quantity(q1 << 1, 0b11000, second)
  assert_quantity(q1 >> 1, 0b110, second)


def test_numpy_methods():
  q = [[1, 2], [3, 4]] * second
=======
  q1 = Quantity([1, 2], dim=mV)
  q2 = Quantity([3, 4], dim=mV)
  assert_quantity(q1 @ q2, 11, mV ** 2)


def test_numpy_methods():
  q = Quantity([[1, 2], [3, 4]], dim=mV)
>>>>>>> 81cd1af0
  assert q.all()
  assert q.any()
  assert q.nonzero()[0].tolist() == [0, 0, 1, 1]
  assert q.argmax() == 3
  assert q.argmin() == 0
  assert q.argsort(axis=None).tolist() == [0, 1, 2, 3]
  assert_quantity(q.var(), 1.25, second ** 2)
  assert_quantity(q.round(), [[1, 2], [3, 4]], second)
  assert_quantity(q.std(), 1.11803398875, second)
  assert_quantity(q.sum(), 10, second)
  assert_quantity(q.trace(), 5, second)
  assert_quantity(q.cumsum(), [1, 3, 6, 10], second)
  assert_quantity(q.cumprod(), [1, 2, 6, 24], second ** 4)
  assert_quantity(q.diagonal(), [1, 4], second)
  assert_quantity(q.max(), 4, second)
  assert_quantity(q.mean(), 2.5, second)
  assert_quantity(q.min(), 1, second)
  assert_quantity(q.ptp(), 3, second)
  assert_quantity(q.ravel(), [1, 2, 3, 4], second)


def test_shape_manipulation():
  q = [[1, 2], [3, 4]] * volt

  # Test flatten
  assert_quantity(q.flatten(), [1, 2, 3, 4], volt)

  # Test swapaxes
  assert_quantity(q.swapaxes(0, 1), [[1, 3], [2, 4]], volt)

  # Test take
  assert_quantity(q.take(jnp.array([0, 2])), [1, 3], volt)

  # Test transpose
  assert_quantity(q.transpose(), [[1, 3], [2, 4]], volt)

  # Test tile
  assert_quantity(q.tile(2), [[1, 2, 1, 2], [3, 4, 3, 4]], volt)

  # Test unsqueeze
  assert_quantity(q.unsqueeze(0), [[[1, 2], [3, 4]]], volt)

  # Test expand_dims
  assert_quantity(q.expand_dims(0), [[[1, 2], [3, 4]]], volt)

  # Test expand_as
  expand_as_shape = (1, 2, 2)
  assert_quantity(q.expand_as(jnp.zeros(expand_as_shape).shape), [[[1, 2], [3, 4]]], volt)

  # Test put
  q_put = [[1, 2], [3, 4]] * volt
  q_put.put([[1, 0], [0, 1]], [10, 30] * volt)
  assert_quantity(q_put, [[1, 30], [10, 4]], volt)

  # Test squeeze (no axes to squeeze in this case, so the array remains the same)
  q_squeeze = [[1, 2], [3, 4]] * volt
  assert_quantity(q_squeeze.squeeze(), [[1, 2], [3, 4]], volt)

  # Test array_split
  q_spilt = [[10, 2], [30, 4]] * volt
  assert_quantity(np.array_split(q_spilt, 2)[0], [[10, 2]], volt)


def test_misc_methods():
  q = [5, 10, 15] * volt

  # Test astype
  assert_quantity(q.astype(np.float32), [5, 10, 15], volt)

  # Test clip
  min_val = [6, 6, 6] * volt
  max_val = [14, 14, 14] * volt
  assert_quantity(q.clip(min_val, max_val), [6, 10, 14], volt)

  # Test conj
  assert_quantity(q.conj(), [5, 10, 15], volt)

  # Test conjugate
  assert_quantity(q.conjugate(), [5, 10, 15], volt)

  # Test copy
  assert_quantity(q.copy(), [5, 10, 15], volt)

  # Test dot
  assert_quantity(q.dot(Quantity([2, 2, 2], dim=DIMENSIONLESS)), 60, volt)

  # Test fill
  q_filled = [5, 10, 15] * volt
  q_filled.fill(2 * volt)
  assert_quantity(q_filled, [2, 2, 2], volt)

  # Test item
  assert_quantity(q.item(0), 5, volt)

  # Test prod
  assert_quantity(q.prod(), 750, volt ** 3)

  # Test repeat
  assert_quantity(q.repeat(2), [5, 5, 10, 10, 15, 15], volt)

  # Test clamp (same as clip, but using min and max values directly)
  assert_quantity(q.clamp(6 * volt, 14 * volt), [6, 10, 14], volt)

  # Test sort
  q = [15, 5, 10] * volt
  assert_quantity(q.sort(), [5, 10, 15], volt)


# def test_str_repr():
#   """
#   Test that str representations do not raise any errors and that repr
#   fullfills eval(repr(x)) == x. Also test generating LaTeX representations via sympy.
#   """
#   import sympy
#
#   units_which_should_exist = [
#     metre,
#     meter,
#     kilogram,
#     kilogramme,
#     second,
#     amp,
#     kelvin,
#     mole,
#     candle,
#     radian,
#     steradian,
#     hertz,
#     newton,
#     pascal,
#     joule,
#     watt,
#     coulomb,
#     volt,
#     farad,
#     ohm,
#     siemens,
#     weber,
#     tesla,
#     henry,
#     lumen,
#     lux,
#     becquerel,
#     gray,
#     sievert,
#     katal,
#     gram,
#     gramme,
#     molar,
#     liter,
#     litre,
#   ]
#
#   # scaled versions of all these units should exist (we just check farad as an example)
#   some_scaled_units = [
#     Yfarad,
#     Zfarad,
#     Efarad,
#     Pfarad,
#     Tfarad,
#     Gfarad,
#     Mfarad,
#     kfarad,
#     hfarad,
#     dafarad,
#     dfarad,
#     cfarad,
#     mfarad,
#     ufarad,
#     nfarad,
#     pfarad,
#     ffarad,
#     afarad,
#     zfarad,
#     yfarad,
#   ]
#
#   # some powered units
#   powered_units = [cmetre2, Yfarad3]
#
#   # Combined units
#   complex_units = [
#     (kgram * metre2) / (amp * second3),
#     5 * (kgram * metre2) / (amp * second3),
#     metre * second ** -1,
#     10 * metre * second ** -1,
#     np.array([1, 2, 3]) * kmetre / second,
#     np.ones(3) * nS / cm ** 2,
#     # Made-up unit:
#     Unit(
#       1,
#       unit=get_or_create_dimension(length=5, time=2),
#       dispname="O",
#     ),
#     8000 * umetre ** 3,
#     [0.0001, 10000] * umetre ** 3,
#     1 / metre,
#     1 / (coulomb * metre ** 2),
#     Unit(1) / second,
#     3.0 * mM,
#     5 * mole / liter,
#     7 * liter / meter3,
#     1 / second ** 2,
#     volt ** -2,
#     (volt ** 2) ** -1,
#     (1 / second) / meter,
#     1 / (1 / second),
#   ]
#
#   unitless = [second / second, 5 * second / second, Unit(1)]
#
#   for u in itertools.chain(
#       units_which_should_exist,
#       some_scaled_units,
#       powered_units,
#       complex_units,
#       unitless,
#   ):
#     assert len(str(u)) > 0
#     if not is_unitless(u):
#       assert len(sympy.latex(u))
#     v1 = repr(u)
#     v2 = eval(v1)
#     assert get_unit(eval(repr(u))) == get_unit(u)
#     assert_allclose(eval(repr(u)).value, u.value)
#
#   for ar in [np.arange(10000) * mV, np.arange(100).reshape(10, 10) * mV]:
#     latex_str = sympy.latex(ar)
#     assert 0 < len(latex_str) < 2000  # arbitrary threshold, but see #1425
#
#   # test the `DIMENSIONLESS` object
#   assert str(DIMENSIONLESS) == "1"
#   assert repr(DIMENSIONLESS) == "Dimension()"
#
#   # test DimensionMismatchError (only that it works without raising an error
#   for error in [
#     DimensionMismatchError("A description"),
#     DimensionMismatchError("A description", DIMENSIONLESS),
#     DimensionMismatchError("A description", DIMENSIONLESS, second.unit),
#   ]:
#     assert len(str(error))
#     assert len(repr(error))


def test_format_quantity():
  # Avoid that the default f-string (or .format call) discards units when used without
  # a format spec
  with bst.environ.context(precision=64):
    q = 0.5 * ms
  assert f"{q}" == f"{q!s}" == str(q)
  assert f"{q:g}" == f"{float(q)}"


def test_slicing():
  # Slicing and indexing, setting items
  Array = np.reshape(np.arange(6), (2, 3)) * mV
  assert_allclose(Array[:].value, Array.value)
  assert_allclose(Array[0].value, (np.asarray(Array)[0] * volt).value)
  assert_allclose(Array[0:1].value, (np.asarray(Array)[0:1] * volt).value)
  assert_allclose(Array[0, 1].value, (np.asarray(Array)[0, 1] * volt).value)
  assert_allclose(Array[0:1, 1:].value, (np.asarray(Array)[0:1, 1:] * volt).value)
  bool_matrix = np.array([[True, False, False], [False, False, True]])
  assert_allclose(Array[bool_matrix].value, (np.asarray(Array)[bool_matrix] * volt).value)


def test_setting():
  quantity = np.reshape(np.arange(6), (2, 3)) * mV
  quantity[0, 1] = 10 * mV
  assert quantity[0, 1] == 10 * mV
  quantity[:, 1] = 20 * mV
  assert np.all(quantity[:, 1] == 20 * mV)
  # TODO: jax.numpy ndarray doesn't support this
  # quantity[1, :] = np.ones((1, 3)) * volt
  # assert np.all(quantity[1, :] == 1 * volt)

  quantity[1, 2] = 0 * mV
  assert quantity[1, 2] == 0 * mV

  def set_to_value(key, value):
    quantity[key] = value

  with pytest.raises(DimensionMismatchError):
    set_to_value(0, 1)
  with pytest.raises(DimensionMismatchError):
    set_to_value(0, 1 * second)
  with pytest.raises(DimensionMismatchError):
    set_to_value((slice(2), slice(3)), np.ones((2, 3)))


def test_multiplication_division():
  quantities = [3 * mV, np.array([1, 2]) * mV, np.ones((3, 3)) * mV]
  q2 = 5 * second

  for q in quantities:
    # Scalars and array scalars
    assert_quantity(q / 3, np.asarray(q) / 3, volt)
    assert_quantity(3 / q, 3 / np.asarray(q), 1 / volt)
    assert_quantity(q * 3, np.asarray(q) * 3, volt)
    assert_quantity(3 * q, 3 * np.asarray(q), volt)
    assert_quantity(q / np.float64(3), np.asarray(q) / 3, volt)
    assert_quantity(np.float64(3) / q, 3 / np.asarray(q), 1 / volt)
    assert_quantity(q * np.float64(3), np.asarray(q) * 3, volt)
    assert_quantity(np.float64(3) * q, 3 * np.asarray(q), volt)
    assert_quantity(q / jnp.array(3), np.asarray(q) / 3, volt)
    assert_quantity(np.array(3) / q, 3 / np.asarray(q), 1 / volt)
    assert_quantity(q * jnp.array(3), np.asarray(q) * 3, volt)
    assert_quantity(np.array(3) * q, 3 * np.asarray(q), volt)

    # (unitless) arrays
    assert_quantity(q / np.array([3]), np.asarray(q) / 3, volt)
    assert_quantity(np.array([3]) / q, 3 / np.asarray(q), 1 / volt)
    assert_quantity(q * np.array([3]), np.asarray(q) * 3, volt)
    assert_quantity(np.array([3]) * q, 3 * np.asarray(q), volt)

    # arrays with units
    assert_quantity(q / q, np.asarray(q) / np.asarray(q), 1)
    assert_quantity(q * q, np.asarray(q) ** 2, volt ** 2)
    assert_quantity(q / q2, np.asarray(q) / np.asarray(q2), volt / second)
    assert_quantity(q2 / q, np.asarray(q2) / np.asarray(q), second / volt)
    assert_quantity(q * q2, np.asarray(q) * np.asarray(q2), volt * second)

    # using unsupported objects should fail
    with pytest.raises(TypeError):
      q / "string"
    with pytest.raises(TypeError):
      "string" / q
    with pytest.raises(TypeError):
      "string" * q
    with pytest.raises(TypeError):
      q * "string"


def test_addition_subtraction():
  quantities = [3 * mV, np.array([1, 2]) * mV, np.ones((3, 3)) * mV]
  q2 = 5 * volt

  for q in quantities:
    # arrays with units
    assert_quantity(q + q, np.asarray(q) + np.asarray(q), volt)
    assert_quantity(q - q, 0, volt)
    assert_quantity(q + q2, np.asarray(q) + np.asarray(q2), volt)
    assert_quantity(q2 + q, np.asarray(q2) + np.asarray(q), volt)
    assert_quantity(q - q2, np.asarray(q) - np.asarray(q2), volt)
    assert_quantity(q2 - q, np.asarray(q2) - np.asarray(q), volt)

    # mismatching units
    with pytest.raises(DimensionMismatchError):
      q + 5 * second
    with pytest.raises(DimensionMismatchError):
      5 * second + q
    with pytest.raises(DimensionMismatchError):
      q - 5 * second
    with pytest.raises(DimensionMismatchError):
      5 * second - q

    # scalar
    with pytest.raises(DimensionMismatchError):
      q + 5
    with pytest.raises(DimensionMismatchError):
      5 + q
    with pytest.raises(DimensionMismatchError):
      q + np.float64(5)
    with pytest.raises(DimensionMismatchError):
      np.float64(5) + q
    with pytest.raises(DimensionMismatchError):
      q - 5
    with pytest.raises(DimensionMismatchError):
      5 - q
    with pytest.raises(DimensionMismatchError):
      q - np.float64(5)
    with pytest.raises(DimensionMismatchError):
      np.float64(5) - q

    # unitless array
    with pytest.raises(DimensionMismatchError):
      q + np.array([5])
    with pytest.raises(DimensionMismatchError):
      np.array([5]) + q
    with pytest.raises(DimensionMismatchError):
      q + np.array([5], dtype=np.float64)
    with pytest.raises(DimensionMismatchError):
      np.array([5], dtype=np.float64) + q
    with pytest.raises(DimensionMismatchError):
      q - np.array([5])
    with pytest.raises(DimensionMismatchError):
      np.array([5]) - q
    with pytest.raises(DimensionMismatchError):
      q - np.array([5], dtype=np.float64)
    with pytest.raises(DimensionMismatchError):
      np.array([5], dtype=np.float64) - q

    # Check that operations with 0 work
    assert_quantity(q + 0, np.asarray(q), volt)
    assert_quantity(0 + q, np.asarray(q), volt)
    assert_quantity(q - 0, np.asarray(q), volt)
    # Doesn't support 0 - Quantity
    # assert_quantity(0 - q, -np.asarray(q), volt)
    assert_quantity(q + np.float64(0), np.asarray(q), volt)
    assert_quantity(np.float64(0) + q, np.asarray(q), volt)
    assert_quantity(q - np.float64(0), np.asarray(q), volt)
    # assert_quantity(np.float64(0) - q, -np.asarray(q), volt)

    # using unsupported objects should fail
    with pytest.raises(TypeError):
      "string" + q
    with pytest.raises(TypeError):
      q + "string"
    with pytest.raises(TypeError):
      q - "string"
    with pytest.raises(TypeError):
      "string" - q


# def test_unary_operations():
#   from operator import neg, pos
#
#   for op in [neg, pos]:
#     for x in [2, np.array([2]), np.array([1, 2])]:
#       assert_quantity(op(x * kilogram), op(x), kilogram)


def test_binary_operations():
  """Test whether binary operations work when they should and raise
  DimensionMismatchErrors when they should.
  Does not test for the actual result.
  """
  from operator import add, eq, ge, gt, le, lt, ne, sub

  def assert_operations_work(a, b):
    try:
      # Test python builtins
      tryops = [add, sub, lt, le, gt, ge, eq, ne]
      for op in tryops:
        op(a, b)
        op(b, a)

      # Test equivalent numpy functions
      numpy_funcs = [
        np.add,
        np.subtract,
        np.less,
        np.less_equal,
        np.greater,
        np.greater_equal,
        np.equal,
        np.not_equal,
        np.maximum,
        np.minimum,
      ]
      for numpy_func in numpy_funcs:
        numpy_func(a, b)
        numpy_func(b, a)
    except DimensionMismatchError as ex:
      raise AssertionError(f"Operation raised unexpected exception: {ex}")

  def assert_operations_do_not_work(a, b):
    # Test python builtins
    tryops = [add, sub, lt, le, gt, ge, eq, ne]
    for op in tryops:
      with pytest.raises(DimensionMismatchError):
        op(a, b)
      with pytest.raises(DimensionMismatchError):
        op(b, a)

    # Do not support equivalent numpy functions
    # numpy_funcs = [
    #   np.add,
    #   np.subtract,
    #   np.less,
    #   np.less_equal,
    #   np.greater,
    #   np.greater_equal,
    #   np.equal,
    #   np.not_equal,
    #   np.maximum,
    #   np.minimum,
    # ]
    # for numpy_func in numpy_funcs:
    #   with pytest.raises(DimensionMismatchError):
    #     numpy_func(a, b)
    #   with pytest.raises(DimensionMismatchError):
    #     numpy_func(b, a)

  #
  # Check that consistent units work
  #

  # unit arrays
  a = 1 * kilogram
  for b in [2 * kilogram, np.array([2]) * kilogram, np.array([1, 2]) * kilogram]:
    assert_operations_work(a, b)

  # dimensionless units and scalars
  a = 1
  for b in [
    2 * kilogram / kilogram,
    np.array([2]) * kilogram / kilogram,
    np.array([1, 2]) * kilogram / kilogram,
  ]:
    assert_operations_work(a, b)

  # dimensionless units and unitless arrays
  a = np.array([1])
  for b in [
    2 * kilogram / kilogram,
    np.array([2]) * kilogram / kilogram,
    np.array([1, 2]) * kilogram / kilogram,
  ]:
    assert_operations_work(a, b)

  #
  # Check that inconsistent units do not work
  #

  # unit arrays
  a = np.array([1]) * second
  for b in [2 * kilogram, np.array([2]) * kilogram, np.array([1, 2]) * kilogram]:
    assert_operations_do_not_work(a, b)

  # unitless array
  a = np.array([1])
  for b in [2 * kilogram, np.array([2]) * kilogram, np.array([1, 2]) * kilogram]:
    assert_operations_do_not_work(a, b)

  # scalar
  a = 1
  for b in [2 * kilogram, np.array([2]) * kilogram, np.array([1, 2]) * kilogram]:
    assert_operations_do_not_work(a, b)

  # Check that comparisons with inf/-inf always work
  values = [
    2 * kilogram / kilogram,
    2 * kilogram,
    np.array([2]) * kilogram,
    np.array([1, 2]) * kilogram,
  ]
  for value in values:
    assert np.all(value < np.inf)
    assert np.all(np.inf > value)
    assert np.all(value <= np.inf)
    assert np.all(np.inf >= value)
    assert np.all(value != np.inf)
    assert np.all(np.inf != value)
    assert np.all(value >= -np.inf)
    assert np.all(-np.inf <= value)
    assert np.all(value > -np.inf)
    assert np.all(-np.inf < value)


def test_power():
  """
  Test raising quantities to a power.
  """
  values = [2 * kilogram, np.array([2]) * kilogram, np.array([1, 2]) * kilogram]
  for value in values:
    assert_quantity(value ** 3, np.asarray(value) ** 3, kilogram ** 3)
    # Test raising to a dimensionless Array
    assert_quantity(
      value ** (3 * volt / volt), np.asarray(value) ** 3, kilogram ** 3
    )
    with pytest.raises(DimensionMismatchError):
      value ** (2 * volt)
    with pytest.raises(TypeError):
      value ** np.array([2, 3])


def test_inplace_operations():
  q = np.arange(10) * volt
  q_orig = q.copy()
  q_id = id(q)

  # Doesn't support in-place operations which change unit
  # q *= 2
  # assert np.all(q == 2 * q_orig) and id(q) == q_id
  # q /= 2
  # assert np.all(q == q_orig) and id(q) == q_id
  q += 1 * volt
  assert np.all(q == q_orig + 1 * volt) and id(q) == q_id
  q -= 1 * volt
  assert np.all(q == q_orig) and id(q) == q_id

  # q **= 2
  # assert np.all(q == q_orig ** 2) and id(q) == q_id
  # q **= 0.5
  # assert np.all(q == q_orig) and id(q) == q_id

  def illegal_add(q2):
    q = np.arange(10) * volt
    q += q2

  with pytest.raises(DimensionMismatchError):
    illegal_add(1 * second)
  with pytest.raises(DimensionMismatchError):
    illegal_add(1)

  def illegal_sub(q2):
    q = np.arange(10) * volt
    q -= q2

  with pytest.raises(DimensionMismatchError):
    illegal_add(1 * second)
  with pytest.raises(DimensionMismatchError):
    illegal_add(1)

  def illegal_pow(q2):
    q = np.arange(10) * volt
    q **= q2

  # with pytest.raises(DimensionMismatchError):
  #   illegal_pow(1 * volt)
  # with pytest.raises(TypeError):
  #   illegal_pow(np.arange(10))

  # inplace operations with unsupported objects should fail
  for inplace_op in [
    q.__iadd__,
    q.__isub__,
    # q.__imul__,
    # q.__idiv__,
    # q.__itruediv__,
    # q.__ifloordiv__,
    # q.__imod__,
    # q.__ipow__,
  ]:
    try:
      result = inplace_op("string")
      # if it doesn't fail with an error, it should return NotImplemented
      assert result == NotImplemented
    except TypeError:
      pass  # raised on numpy >= 0.10

  # make sure that inplace operations do not work on units/dimensions at all
  for inplace_op in [
    volt.__iadd__,
    volt.__isub__,
    # volt.__imul__,
    # volt.__idiv__,
    # volt.__itruediv__,
    # volt.__ifloordiv__,
    # volt.__imod__,
    # volt.__ipow__,
  ]:
    with pytest.raises(TypeError):
      inplace_op(volt)
  # for inplace_op in [
  #   volt.unit.__imul__,
  #   volt.unit.__idiv__,
  #   volt.unit.__itruediv__,
  #   volt.unit.__ipow__,
  # ]:
  #   with pytest.raises(TypeError):
  #     inplace_op(volt.unit)


def test_unit_discarding_functions():
  """
  Test functions that discard units.
  """
  from brainunit.math import ones_like, zeros_like

  values = [3 * mV, np.array([1, 2]) * mV, np.arange(12).reshape(3, 4) * mV]
  for value in values:
    assert_equal(np.sign(value.value), np.sign(np.asarray(value.value)))
    assert_equal(zeros_like(value), np.zeros_like(np.asarray(value.value)))
    assert_equal(ones_like(value), np.ones_like(np.asarray(value.value)))
    # Calling non-zero on a 0d array is deprecated, don't test it:
    if value.ndim > 0:
      assert_equal(np.nonzero(value.value), np.nonzero(np.asarray(value.value)))


def test_unitsafe_functions():
  """
  Test the unitsafe functions wrapping their numpy counterparts.
  """
  from brainunit.math import (
    arccos,
    arccosh,
    arcsin,
    arcsinh,
    arctan,
    arctanh,
    cos,
    cosh,
    exp,
    log,
    sin,
    sinh,
    tan,
    tanh,
  )

  # All functions with their numpy counterparts
  funcs = [
    (sin, np.sin),
    (sinh, np.sinh),
    (arcsin, np.arcsin),
    (arcsinh, np.arcsinh),
    (cos, np.cos),
    (cosh, np.cosh),
    (arccos, np.arccos),
    (arccosh, np.arccosh),
    (tan, np.tan),
    (tanh, np.tanh),
    (arctan, np.arctan),
    (arctanh, np.arctanh),
    (log, np.log),
    (exp, np.exp),
  ]

  unitless_values = [
    3 * mV / mV,
    np.array([1, 2]) * mV / mV,
    np.ones((3, 3)) * mV / mV,
  ]
  numpy_values = [3, np.array([1, 2]), np.ones((3, 3))]
  unit_values = [3 * mV, np.array([1, 2]) * mV, np.ones((3, 3)) * mV]

  for func, np_func in funcs:
    # make sure these functions raise errors when run on values with dimensions
    for val in unit_values:
      with pytest.raises(DimensionMismatchError):
        func(val)

    # make sure the functions are equivalent to their numpy counterparts
    # when run on unitless values while ignoring warnings about invalid
    # values or divisions by zero
    with warnings.catch_warnings():
      warnings.simplefilter("ignore")

      for val in unitless_values:
        if hasattr(val, "value"):
          assert_allclose(func(val.value), np_func(val.value))
        else:
          assert_allclose(func(val), np_func(val))

      for val in numpy_values:
        assert_allclose(func(val), np_func(val))


def test_special_case_numpy_functions():
  """
  Test a couple of functions/methods that need special treatment.
  """
  from brainunit.math import diagonal, dot, ravel, trace, where

  quadratic_matrix = np.reshape(np.arange(9), (3, 3)) * mV

  # Temporarily suppress warnings related to the matplotlib 1.3 bug
  with warnings.catch_warnings():
    warnings.simplefilter("ignore")
    # Check that function and method do the same
    assert_allclose(ravel(quadratic_matrix).value, quadratic_matrix.ravel().value)
    # Check that function gives the same result as on unitless arrays
    assert_allclose(
      np.asarray(ravel(quadratic_matrix).value), ravel(np.asarray(quadratic_matrix))
    )
    # Check that the function gives the same results as the original numpy
    # function
    assert_allclose(
      np.ravel(np.asarray(quadratic_matrix.value)), ravel(np.asarray(quadratic_matrix.value))
    )

  # Do the same checks for diagonal, trace and dot
  assert_allclose(diagonal(quadratic_matrix).value, quadratic_matrix.diagonal().value)
  assert_allclose(
    np.asarray(diagonal(quadratic_matrix).value), diagonal(np.asarray(quadratic_matrix.value))
  )
  assert_allclose(
    np.diagonal(np.asarray(quadratic_matrix.value)),
    diagonal(np.asarray(quadratic_matrix.value)),
  )

  assert_allclose(trace(quadratic_matrix).value, quadratic_matrix.trace().value)
  assert_allclose(
    np.asarray(trace(quadratic_matrix).value), trace(np.asarray(quadratic_matrix.value))
  )
  assert_allclose(
    np.trace(np.asarray(quadratic_matrix.value)), trace(np.asarray(quadratic_matrix.value))
  )

  assert_allclose(
    dot(quadratic_matrix, quadratic_matrix).value, quadratic_matrix.dot(quadratic_matrix).value
  )
  assert_allclose(
    np.asarray(dot(quadratic_matrix, quadratic_matrix).value),
    dot(np.asarray(quadratic_matrix.value), np.asarray(quadratic_matrix.value)),
  )
  assert_allclose(
    np.dot(np.asarray(quadratic_matrix.value), np.asarray(quadratic_matrix.value)),
    dot(np.asarray(quadratic_matrix.value), np.asarray(quadratic_matrix.value)),
  )
  assert_allclose(
    np.asarray(quadratic_matrix.prod().value), np.asarray(quadratic_matrix.value).prod()
  )
  assert_allclose(
    np.asarray(quadratic_matrix.prod(axis=0).value),
    np.asarray(quadratic_matrix.value).prod(axis=0),
  )

  # Check for correct units
  assert have_same_unit(quadratic_matrix, ravel(quadratic_matrix))
  assert have_same_unit(quadratic_matrix, trace(quadratic_matrix))
  assert have_same_unit(quadratic_matrix, diagonal(quadratic_matrix))
  assert have_same_unit(
    quadratic_matrix[0] ** 2, dot(quadratic_matrix, quadratic_matrix)
  )
  assert have_same_unit(
    quadratic_matrix.prod(axis=0), quadratic_matrix[0] ** quadratic_matrix.shape[0]
  )

  # check the where function
  # pure numpy array
  cond = [True, False, False]
  ar1 = np.array([1, 2, 3])
  ar2 = np.array([4, 5, 6])
  assert_equal(np.where(cond), where(cond))
  assert_equal(np.where(cond, ar1, ar2), where(cond, ar1, ar2))

  # dimensionless Array
  assert_allclose(
    np.where(cond, ar1, ar2), np.asarray(where(cond, ar1 * mV / mV, ar2 * mV / mV))
  )

  # Array with dimensions
  ar1 = ar1 * mV
  ar2 = ar2 * mV
  assert_allclose(
    np.where(cond, np.asarray(ar1), np.asarray(ar2)),
    np.asarray(where(cond, ar1, ar2)),
  )

  # Check some error cases
  with pytest.raises(ValueError):
    where(cond, ar1)
  with pytest.raises(TypeError):
    where(cond, ar1, ar1, ar2)
  with pytest.raises(DimensionMismatchError):
    where(cond, ar1, ar1 / ms)

  # Check setasflat (for numpy < 1.7)
  if hasattr(Quantity, "setasflat"):
    a = np.arange(10) * mV
    b = np.ones(10).reshape(5, 2) * volt
    c = np.ones(10).reshape(5, 2) * second
    with pytest.raises(DimensionMismatchError):
      a.setasflat(c)
    a.setasflat(b)
    assert_equal(a.flatten(), b.flatten())

  # Check cumprod
  a = np.arange(1, 10) * mV / mV
  assert_allclose(a.cumprod(), np.asarray(a).cumprod())
  # with pytest.raises(TypeError):
  #   (np.arange(1, 5) * mV).cumprod()


# Functions that should not change units

def test_numpy_functions_same_dimensions():
  values = [np.array([1, 2]), np.ones((3, 3))]
  units = [volt, second, siemens, mV, kHz]

  # Do not suopport numpy functions
  # keep_dim_funcs = [
  #   np.abs,
  #   np.cumsum,
  #   np.max,
  #   np.mean,
  #   np.min,
  #   np.negative,
  #   ptp,
  #   np.round,
  #   np.squeeze,
  #   np.std,
  #   np.sum,
  #   np.transpose,
  # ]
  #
  # for value, unit in itertools.product(values, units):
  #   q_ar = value * unit
  #   for func in keep_dim_funcs:
  #     test_ar = func(q_ar)
  #     if not get_unit(test_ar) is q_ar.unit:
  #       raise AssertionError(
  #         f"'{func.__name__}' failed on {q_ar!r} -- unit was "
  #         f"{q_ar.unit}, is now {get_unit(test_ar)}."
  #       )
  #
  #       # Python builtins should work on one-dimensional arrays
  #       value = np.arange(5)
  #       builtins = [abs, max, min, sum]
  #       for unit in units:
  #         q_ar = value * unit
  #       for func in builtins:
  #         test_ar = func(q_ar)
  #       if not get_unit(test_ar) is q_ar.unit:
  #         raise AssertionError(
  #           f"'{func.__name__}' failed on {q_ar!r} -- unit "
  #           f"was {q_ar.unit}, is now "
  #           f"{get_unit(test_ar)}"
  #         )


def test_numpy_functions_indices():
  """
  Check numpy functions that return indices.
  """
  values = [np.array([-4, 3, -2, 1, 0]), np.ones((3, 3)), np.array([17])]
  units = [volt, second, siemens, mV, kHz]

  # numpy functions
  keep_dim_funcs = [np.argmin, np.argmax, np.argsort, np.nonzero]

  for value, unit in itertools.product(values, units):
    q_ar = value * unit
    for func in keep_dim_funcs:
      test_ar = func(q_ar)
      # Compare it to the result on the same value without units
      comparison_ar = func(value)
      test_ar = np.asarray(test_ar)
      comparison_ar = np.asarray(comparison_ar)
      assert_equal(
        test_ar,
        comparison_ar,
        (
            "function %s returned an incorrect result when used on quantities "
            % func.__name__
        ),
      )


# Do not support numpy functions
# def test_numpy_functions_dimensionless():
#   """
#   Test that numpy functions that should work on dimensionless quantities only
#   work dimensionless arrays and return the correct result.
#   """
#   unitless_values = [3, np.array([-4, 3, -1, 2]), np.ones((3, 3))]
#   unit_values = [3 * mV, np.array([-4, 3, -1, 2]) * mV, np.ones((3, 3)) * mV]
#   with warnings.catch_warnings():
#     # ignore division by 0 warnings
#     warnings.simplefilter("ignore", RuntimeWarning)
#     for value in unitless_values:
#       for ufunc in ufuncs_dimensionless:
#         result_unitless = eval(f"np.{ufunc}(value)")
#         result_array = eval(f"np.{ufunc}(np.array(value))")
#         assert isinstance(
#           result_unitless, (np.ndarray, np.number)
#         ) and not isinstance(result_unitless, Quantity)
#         assert_equal(result_unitless, result_array)
#       for ufunc in ufuncs_dimensionless_twoargs:
#         result_unitless = eval(f"np.{ufunc}(value, value)")
#         result_array = eval(f"np.{ufunc}(np.array(value), np.array(value))")
#         assert isinstance(
#           result_unitless, (np.ndarray, np.number)
#         ) and not isinstance(result_unitless, Quantity)
#         assert_equal(result_unitless, result_array)
#
#     for value, unitless_value in zip(unit_values, unitless_values):
#       for ufunc in ufuncs_dimensionless:
#         with pytest.raises(DimensionMismatchError):
#           eval(f"np.{ufunc}(value)", globals(), {"value": value})
#       for ufunc in ufuncs_dimensionless_twoargs:
#         with pytest.raises(DimensionMismatchError):
#           eval(
#             f"np.{ufunc}(value1, value2)",
#             globals(),
#             {"value1": value, "value2": unitless_value},
#           )
#         with pytest.raises(DimensionMismatchError):
#           eval(
#             f"np.{ufunc}(value2, value1)",
#             globals(),
#             {"value1": value, "value2": unitless_value},
#           )
#         with pytest.raises(DimensionMismatchError):
#           eval(f"np.{ufunc}(value, value)", globals(), {"value": value})


# Do not support numpy functions
# def test_numpy_functions_change_dimensions():
#   """
#   Test some numpy functions that change the dimensions of the Array.
#   """
#   unit_values = [np.array([1, 2]) * mV, np.ones((3, 3)) * 2 * mV]
#   for value in unit_values:
#     assert_quantity(np.var(value), np.var(np.array(value)), volt ** 2)
#     assert_quantity(np.square(value), np.square(np.array(value)), volt ** 2)
#     assert_quantity(np.sqrt(value), np.sqrt(np.array(value)), volt ** 0.5)
#     assert_quantity(
#       np.reciprocal(value), np.reciprocal(np.array(value)), 1.0 / volt
#     )


# Do not support numpy functions
# def test_numpy_functions_matmul():
#   """
#   Check support for matmul and the ``@`` operator.
#   """
#   no_units_eye = np.eye(3)
#   with_units_eye = no_units_eye * Mohm
#   matrix_no_units = np.arange(9).reshape((3, 3))
#   matrix_units = matrix_no_units * nA
#
#   # First operand with units
#   assert_allclose((no_units_eye @ matrix_units).value, matrix_units.value)
#   assert have_same_unit(no_units_eye @ matrix_units, matrix_units)
#   assert_allclose(np.matmul(no_units_eye, matrix_units.value), matrix_units.value)
#   assert have_same_unit(np.matmul(no_units_eye, matrix_units.value), matrix_units.value)
#
#   # Second operand with units
#   assert_allclose((with_units_eye @ matrix_no_units).value, (matrix_no_units * Mohm).value)
#   assert have_same_unit(
#     with_units_eye @ matrix_no_units, matrix_no_units * Mohm
#   )
#   assert_allclose(np.matmul(with_units_eye.value, matrix_no_units), (matrix_no_units * Mohm).value)
#   assert have_same_unit(
#     np.matmul(with_units_eye, matrix_no_units), matrix_no_units * Mohm
#   )
#
#   # Both operands with units
#   assert_allclose(
#     (with_units_eye @ matrix_units).value, (no_units_eye @ matrix_no_units * nA * Mohm).value
#   )
#   assert have_same_unit(with_units_eye @ matrix_units, nA * Mohm)
#   assert_allclose(
#     np.matmul(with_units_eye.value, matrix_units.value),
#     (np.matmul(no_units_eye, matrix_no_units) * nA * Mohm).value,
#   )
#   assert have_same_unit(np.matmul(with_units_eye, matrix_units), nA * Mohm)


# def test_numpy_functions_typeerror():
#   """
#   Assures that certain numpy functions raise a TypeError when called on
#   quantities.
#   """
#   unitless_values = [
#     3 * mV / mV,
#     np.array([1, 2]) * mV / mV,
#     np.ones((3, 3)) * mV / mV,
#   ]
#   unit_values = [3 * mV, np.array([1, 2]) * mV, np.ones((3, 3)) * mV]
#   for value in unitless_values + unit_values:
#     for ufunc in ufuncs_integers:
#       if ufunc == "invert":
#         # only takes one argument
#         with pytest.raises(TypeError):
#           eval(f"np.{ufunc}(value)", globals(), {"value": value})
#       else:
#         with pytest.raises(TypeError):
#           eval(f"np.{ufunc}(value, value)", globals(), {"value": value})


# Doesn't support logical functions
# 
# def test_numpy_functions_logical():
#   """
#   Assure that logical numpy functions work on all quantities and return
#   unitless boolean arrays.
#   """
#   unit_values1 = [3 * mV, np.array([1, 2]) * mV, np.ones((3, 3)) * mV]
#   unit_values2 = [3 * second, np.array([1, 2]) * second, np.ones((3, 3)) * second]
#   for ufunc in ufuncs_logical:
#     for value1, value2 in zip(unit_values1, unit_values2):
#       try:
#         # one argument
#         result_units = eval(f"np.{ufunc}(value1)")
#         result_array = eval(f"np.{ufunc}(np.array(value1))")
#       except (ValueError, TypeError):
#         # two arguments
#         result_units = eval(f"np.{ufunc}(value1, value2)")
#         result_array = eval(f"np.{ufunc}(np.array(value1), np.array(value2))")
#         # assert that comparing to a string results in "NotImplemented" or an error
#         try:
#           result = eval(f'np.{ufunc}(value1, "a string")')
#           assert result == NotImplemented
#         except (ValueError, TypeError):
#           pass  # raised on numpy >= 0.10
#         try:
#           result = eval(f'np.{ufunc}("a string", value1)')
#           assert result == NotImplemented
#         except (ValueError, TypeError):
#           pass  # raised on numpy >= 0.10
#       assert not isinstance(result_units, Quantity)
#       assert_equal(result_units, result_array)


# 
# def test_arange_linspace():
#     # For dimensionless values, the unit-safe functions should give the same results
#     assert_equal(brian2.arange(5), np.arange(5))
#     assert_equal(brian2.arange(1, 5), np.arange(1, 5))
#     assert_equal(brian2.arange(10, step=2), np.arange(10, step=2))
#     assert_equal(brian2.arange(0, 5, 0.5), np.arange(0, 5, 0.5))
#     assert_equal(brian2.linspace(0, 1), np.linspace(0, 1))
#     assert_equal(brian2.linspace(0, 1, 10), np.linspace(0, 1, 10))
#
#     # Make sure units are checked
#     with pytest.raises(DimensionMismatchError):
#         brian2.arange(1 * mV, 5)
#     with pytest.raises(DimensionMismatchError):
#         brian2.arange(1 * mV, 5 * mV)
#     with pytest.raises(DimensionMismatchError):
#         brian2.arange(1, 5 * mV)
#     with pytest.raises(DimensionMismatchError):
#         brian2.arange(1 * mV, 5 * ms)
#     with pytest.raises(DimensionMismatchError):
#         brian2.arange(1 * mV, 5 * mV, step=1 * ms)
#     with pytest.raises(DimensionMismatchError):
#         brian2.arange(1 * ms, 5 * mV)
#
#     # Check correct functioning with units
#     assert_quantity(
#         brian2.arange(5 * mV, step=1 * mV), float(mV) * np.arange(5, step=1), mV
#     )
#     assert_quantity(
#         brian2.arange(1 * mV, 5 * mV, 1 * mV), float(mV) * np.arange(1, 5, 1), mV
#     )
#     assert_quantity(brian2.linspace(1 * mV, 2 * mV), float(mV) * np.linspace(1, 2), mV)
#
#     # Check errors for arange with incorrect numbers of arguments/duplicate arguments
#     with pytest.raises(TypeError):
#         brian2.arange()
#     with pytest.raises(TypeError):
#         brian2.arange(0, 5, 1, 0)
#     with pytest.raises(TypeError):
#         brian2.arange(0, stop=1)
#     with pytest.raises(TypeError):
#         brian2.arange(0, 5, stop=1)
#     with pytest.raises(TypeError):
#         brian2.arange(0, 5, start=1)
#     with pytest.raises(TypeError):
#         brian2.arange(0, 5, 1, start=1)
#     with pytest.raises(TypeError):
#         brian2.arange(0, 5, 1, stop=2)
#     with pytest.raises(TypeError):
#         brian2.arange(0, 5, 1, step=2)


def test_list():
  """
  Test converting to and from a list.
  """
  values = [3 * mV, np.array([1, 2]) * mV, np.arange(12).reshape(4, 3) * mV]
  for value in values:
    l = value.tolist()
    from_list = Quantity(l)
    assert have_same_unit(from_list, value)
    assert_allclose(from_list.value, value.value)


def test_check_units():
  """
  Test the check_units decorator
  """

  @check_units(v=volt)
  def a_function(v, x):
    """
    v has to have units of volt, x can have any (or no) unit.
    """
    pass

  # Try correct units
  a_function(3 * mV, 5 * second)
  a_function(5 * volt, "something")
  a_function([1, 2, 3] * volt, None)
  # lists that can be converted should also work
  a_function([1 * volt, 2 * volt, 3 * volt], None)
  # Strings and None are also allowed to pass
  a_function("a string", None)
  a_function(None, None)

  # Try incorrect units
  with pytest.raises(DimensionMismatchError):
    a_function(5 * second, None)
  with pytest.raises(DimensionMismatchError):
    a_function(5, None)
  with pytest.raises(TypeError):
    a_function(object(), None)
  with pytest.raises(TypeError):
    a_function([1, 2 * volt, 3], None)

  @check_units(result=second)
  def b_function(return_second):
    """
    Return a value in seconds if return_second is True, otherwise return
    a value in volt.
    """
    if return_second:
      return 5 * second
    else:
      return 3 * volt

  # Should work (returns second)
  b_function(True)
  # Should fail (returns volt)
  with pytest.raises(DimensionMismatchError):
    b_function(False)

  @check_units(a=bool, b=1, result=bool)
  def c_function(a, b):
    if a:
      return b > 0
    else:
      return b

  assert c_function(True, 1)
  assert not c_function(True, -1)
  with pytest.raises(TypeError):
    c_function(1, 1)
  with pytest.raises(TypeError):
    c_function(1 * mV, 1)
  with pytest.raises(TypeError):
    c_function(False, 1)


def test_get_basic_unit():
  """
  Test get_unit
  """
  values = [
    (volt.dim, volt),
    (mV.dim, volt),
    ((amp / metre ** 2).dim, amp / metre ** 2),
  ]
  for unit, expected_unit in values:
    unit = get_basic_unit(unit)
    assert isinstance(unit, Unit)
    assert unit == expected_unit
    assert float(unit) == 1.0


def test_get_best_unit():
  # get_best_unit should not check all values for long arrays, since it is
  # a function used for display purposes only. Instead, only the first and
  # last few values should matter (see github issue #966)
  long_ar = np.ones(10000) * siemens
  long_ar[:10] = 1 * nS
  long_ar[-10:] = 2 * nS
  values = [
    # (np.arange(10) * mV, mV),
    # ([0.001, 0.002, 0.003] * second, ms),
    (long_ar, nS),
  ]
  for ar, expected_unit in values:
    assert ar.get_best_unit() is expected_unit
    assert str(expected_unit) in ar.repr_in_best_unit()


def test_switching_off_unit_checks():
  """
  Check switching off unit checks (used for external functions).
  """
  from brainunit._base import turn_off_unit_checking

  x = 3 * second
  y = 5 * volt
  with pytest.raises(DimensionMismatchError):
    x + y

  with turn_off_unit_checking():
    # Now it should work
    assert np.asarray(x + y) == np.array(8)
    assert have_same_unit(x, y)
    assert x.has_same_unit(y)


def test_fail_for_dimension_mismatch():
  """
  Test the fail_for_dimension_mismatch function.
  """
  # examples that should not raise an error
  dim1, dim2 = fail_for_dimension_mismatch(3)
  assert dim1 is DIMENSIONLESS
  assert dim2 is DIMENSIONLESS
  dim1, dim2 = fail_for_dimension_mismatch(3 * volt / volt)
  assert dim1 is DIMENSIONLESS
  assert dim2 is DIMENSIONLESS
  dim1, dim2 = fail_for_dimension_mismatch(3 * volt / volt, 7)
  assert dim1 is DIMENSIONLESS
  assert dim2 is DIMENSIONLESS
  dim1, dim2 = fail_for_dimension_mismatch(3 * volt, 5 * volt)
  assert dim1 is volt.dim
  assert dim2 is volt.dim

  # examples that should raise an error
  with pytest.raises(DimensionMismatchError):
    fail_for_dimension_mismatch(6 * volt)
  with pytest.raises(DimensionMismatchError):
    fail_for_dimension_mismatch(6 * volt, 5 * second)


def test_deepcopy():
  d = {"x": 1 * second}
  from copy import deepcopy

  d_copy = deepcopy(d)
  assert d_copy["x"] == 1 * second
  d_copy["x"] += 1 * second
  assert d_copy["x"] == 2 * second
  assert d["x"] == 1 * second


# Doesn't support copy
# 
# def test_inplace_on_scalars():
#   # We want "copy semantics" for in-place operations on scalar quantities
#   # in the same way as for Python scalars
#   for scalar in [3 * mV, 3 * mV / mV]:
#     scalar_reference = scalar
#     scalar_copy = Quantity(scalar, copy=True)
#     scalar += scalar_copy
#     assert_equal(scalar_copy, scalar_reference)
#     scalar *= 1.5
#     assert_equal(scalar_copy, scalar_reference)
#     scalar /= 2
#     assert_equal(scalar_copy, scalar_reference)
#
#     # also check that it worked correctly for the scalar itself
#     assert_allclose(scalar, (scalar_copy + scalar_copy) * 1.5 / 2)
#
#   # For arrays, it should use reference semantics
#   for vector in [[3] * mV, [3] * mV / mV]:
#     vector_reference = vector
#     vector_copy = Quantity(vector, copy=True)
#     vector += vector_copy
#     assert_equal(vector, vector_reference)
#     vector *= 1.5
#     assert_equal(vector, vector_reference)
#     vector /= 2
#     assert_equal(vector, vector_reference)
#
#     # also check that it worked correctly for the vector itself
#     assert_allclose(vector, (vector_copy + vector_copy) * 1.5 / 2)


def test_units_vs_quantities():
  # Unit objects should stay Unit objects under certain operations
  # (important e.g. in the unit definition of Equations, where only units but
  # not quantities are allowed)
  assert isinstance(meter ** 2, Unit)
  assert isinstance(meter ** -1, Unit)
  assert isinstance(meter ** 0.5, Unit)
  assert isinstance(meter / second, Unit)
  assert isinstance(amp / meter ** 2, Unit)
  assert isinstance(1 / meter, Unit)
  assert isinstance(1.0 / meter, Unit)

  # Using the unconventional type(x) == y since we want to test that
  # e.g. meter**2 stays a Unit and does not become a Array however Unit
  # inherits from Array and therefore both would pass the isinstance test
  assert type(2 / meter) == Quantity
  assert type(2 * meter) == Quantity
  assert type(meter + meter) == Quantity
  assert type(meter - meter) == Quantity


def test_all_units_list():
  from brainunit._unit_common import all_units

  assert meter in all_units
  assert volt in all_units
  assert cm in all_units
  assert Hz in all_units
  assert all(isinstance(u, Unit) for u in all_units)


def test_constants():
  import brainunit._unit_constants as constants

  # Check that the expected names exist and have the correct dimensions
  assert constants.avogadro_constant.dim == (1 / mole).unit
  assert constants.boltzmann_constant.dim == (joule / kelvin).dim
  assert constants.electric_constant.dim == (farad / meter).dim
  assert constants.electron_mass.dim == kilogram.dim
  assert constants.elementary_charge.dim == coulomb.dim
  assert constants.faraday_constant.dim == (coulomb / mole).dim
  assert constants.gas_constant.dim == (joule / mole / kelvin).dim
  assert constants.magnetic_constant.dim == (newton / amp2).dim
  assert constants.molar_mass_constant.dim == (kilogram / mole).dim
  assert constants.zero_celsius.dim == kelvin.dim

  # Check the consistency between a few constants
  assert_allclose(
    constants.gas_constant.value,
    (constants.avogadro_constant * constants.boltzmann_constant).value,
  )
  assert_allclose(
    constants.faraday_constant.value,
    (constants.avogadro_constant * constants.elementary_charge).value,
  )

# if __name__ == "__main__":
#     test_construction()
#     test_get_dimensions()
#     test_display()
#     test_scale()
#     test_power()
#     test_pickling()
#     test_str_repr()
#     test_slicing()
#     test_setting()
#     test_multiplication_division()
#     test_addition_subtraction()
#     test_unary_operations()
#     test_binary_operations()
#     test_inplace_operations()
#     test_unit_discarding_functions()
#     test_unitsafe_functions()
#     test_special_case_numpy_functions()
#     test_numpy_functions_same_dimensions()
#     test_numpy_functions_indices()
#     test_numpy_functions_dimensionless()
#     test_numpy_functions_change_dimensions()
#     test_numpy_functions_typeerror()
#     test_numpy_functions_logical()
#     # test_arange_linspace()
#     test_list()
#     test_check_units()
#     test_get_unit()
#     test_get_best_unit()
#     test_switching_off_unit_checks()
#     test_fail_for_dimension_mismatch()
#     test_deepcopy()
#     test_inplace_on_scalars()
#     test_units_vs_quantities()
#     test_all_units_list()
#     test_constants()<|MERGE_RESOLUTION|>--- conflicted
+++ resolved
@@ -193,21 +193,6 @@
 
 
 def test_unary_operations():
-<<<<<<< HEAD
-  q = 5 * second
-  assert_quantity(-q, -5, second)
-  assert_quantity(+q, 5, second)
-  assert_quantity(abs(-5 * second), 5, second)
-  assert_quantity(~Quantity(0b101, unit=DIMENSIONLESS), -0b110, DIMENSIONLESS)
-
-
-def test_operations():
-  q1 = 5 * second
-  q2 = 10 * second
-  assert_quantity(q1 + q2, 15, second)
-  assert_quantity(q1 - q2, -5, second)
-  assert_quantity(q1 * q2, 50, second * second)
-=======
   q = Quantity(5, dim=mV)
   assert_quantity(-q, -5, mV)
   assert_quantity(+q, 5, mV)
@@ -221,7 +206,6 @@
   assert_quantity(q1 + q2, 15, mV)
   assert_quantity(q1 - q2, -5, mV)
   assert_quantity(q1 * q2, 50, mV * mV)
->>>>>>> 81cd1af0
   assert_quantity(q2 / q1, 2, DIMENSIONLESS)
   assert_quantity(q2 // q1, 2, DIMENSIONLESS)
   assert_quantity(q2 % q1, 0, second)
@@ -231,7 +215,9 @@
   assert_quantity(round(q1, 0), 5, second)
 
   # matmul
-<<<<<<< HEAD
+  q1 = Quantity([1, 2], dim=mV)
+  q2 = Quantity([3, 4], dim=mV)
+  assert_quantity(q1 @ q2, 11, mV ** 2)
   q1 = Quantity([1, 2], unit=second)
   q2 = Quantity([3, 4], unit=second)
   assert_quantity(q1 @ q2, 11, second ** 2)
@@ -243,16 +229,7 @@
 
 
 def test_numpy_methods():
-  q = [[1, 2], [3, 4]] * second
-=======
-  q1 = Quantity([1, 2], dim=mV)
-  q2 = Quantity([3, 4], dim=mV)
-  assert_quantity(q1 @ q2, 11, mV ** 2)
-
-
-def test_numpy_methods():
   q = Quantity([[1, 2], [3, 4]], dim=mV)
->>>>>>> 81cd1af0
   assert q.all()
   assert q.any()
   assert q.nonzero()[0].tolist() == [0, 0, 1, 1]
